package params

import "math/big"

const (
	QuadCoeffDiv uint64 = 512 // Divisor for the quadratic particle of the memory cost equation.

	StackLimit uint64 = 1024 // Maximum size of VM stack allowed.
	MemoryGas  uint64 = 3    // Times the address of the (highest referenced byte in memory + 1). NOTE: referencing happens on read, write and in instructions such as RETURN and CALL.
)

var (
	DifficultyBoundDivisor = big.NewInt(2048) // The bound divisor of the difficulty, used in the update calculations.

	MinimumDifficulty = big.NewInt(131072) // The minimum that the difficulty may ever be.
<<<<<<< HEAD
	Sha3WordGas       = big.NewInt(6)      // Once per word of the SHA3 operation's data.
=======
	CreateDataGas     = big.NewInt(200)
>>>>>>> 30d7eed7
)<|MERGE_RESOLUTION|>--- conflicted
+++ resolved
@@ -13,9 +13,6 @@
 	DifficultyBoundDivisor = big.NewInt(2048) // The bound divisor of the difficulty, used in the update calculations.
 
 	MinimumDifficulty = big.NewInt(131072) // The minimum that the difficulty may ever be.
-<<<<<<< HEAD
+	CreateDataGas     = big.NewInt(200)
 	Sha3WordGas       = big.NewInt(6)      // Once per word of the SHA3 operation's data.
-=======
-	CreateDataGas     = big.NewInt(200)
->>>>>>> 30d7eed7
 )